--- conflicted
+++ resolved
@@ -3,27 +3,5 @@
 on: [push]
 
 jobs:
-<<<<<<< HEAD
-  build:
-    runs-on: ubuntu-latest
-    strategy:
-      matrix:
-        python-version: [3.9]
-
-    steps:
-      - uses: actions/checkout@v2
-      - name: Set up Python ${{ matrix.python-version }}
-        uses: actions/setup-python@v2
-        with:
-          python-version: ${{ matrix.python-version }}
-      - name: Install dependencies
-        run: |
-          python -m pip install --upgrade pip
-          pip install pydocstyle
-      #- name: Docstyle linting
-      #  run: |
-      #    pydocstyle --convention=google --add-ignore=D200,D210,D212,D415
-=======
   call-run-python-linters:
-    uses: openclimatefix/.github/.github/workflows/python-lint.yml@main
->>>>>>> ffceee9b
+    uses: openclimatefix/.github/.github/workflows/python-lint.yml@main